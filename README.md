<<<<<<< HEAD
# MasakhaNEWS: News Topic Classification for African Languages

[paper](https://arxiv.org/abs/2304.09972) |  [dataset](https://huggingface.co/datasets/masakhane/masakhanews)

>African languages are severely under-represented in NLP research due to lack of datasets covering several NLP tasks. While there are individual language specific datasets that are being expanded to different tasks, only a handful of NLP tasks (e.g. named entity recognition and machine translation) have standardized benchmark datasets covering several geographical and typologically-diverse African languages. In this paper, we develop MasakhaNEWS -- a new benchmark dataset for news topic classification covering 16 languages widely spoken in Africa. We provide an evaluation of baseline models by training classical machine learning models and fine-tuning several language models. Furthermore, we explore several alternatives to full fine-tuning of language models that are better suited for zero-shot and few-shot learning such as cross-lingual parameter-efficient fine-tuning (like MAD-X), pattern exploiting training (PET), prompting language models (like ChatGPT), and prompt-free sentence transformer fine-tuning (SetFit and Cohere Embedding API). Our evaluation in zero-shot setting shows the potential of prompting ChatGPT for news topic classification in low-resource African languages, achieving an average performance of 70 F1 points without leveraging additional supervision like MAD-X. In few-shot setting, we show that with as little as 10 examples per label, we achieved more than 90\% (i.e. 86.0 F1 points) of the performance of full supervised training (92.6 F1 points) leveraging the PET approach.

## Languages
There are 16 languages available :
    
    - Amharic (amh)
    - English (eng)
    - French (fra)
    - Hausa (hau)
    - Igbo (ibo)
    - Lingala (lin)
    - Luganda (lug)
    - Oromo (orm)
    - Nigerian Pidgin (pcm)
    - Rundi (run)
    - chShona (sna)
    - Somali (som)
    - Kiswahili (swą)
    - Tigrinya (tir)
    - isiXhosa (xho)
    - Yorùbá (yor)



### Data Splits

For all languages, there are three splits.

The original splits were named `train`, `dev` and `test` and they correspond to the `train`, `validation` and `test` splits.

The splits have the following sizes :

| Language        | train | validation | test |
|-----------------|------:|-----------:|-----:|
| Amharic         |  1311 |        188 |  376 |
| English         |  3309 |        472 |  948 |
| French          |  1476 |        211 |  422 |
| Hausa           |  2219 |        317 |  637 |
| Igbo            |  1356 |        194 |  390 |
| Lingala     	  |   608 |         87 |  175 |
| Luganda         |   771 |        110 |  223 |
| Oromo           |  1015 |        145 |  292 |
| Nigerian-Pidgin |  1060 |        152 |  305 |
| Rundi           |  1117 |        159 |  322 |
| chiShona        |  1288 |        185 |  369 |
| Somali          |  1021 |        148 |  294 |
| Kiswahili       |  1658 |        237 |  476 |
| Tigrinya        |   947 |        137 |  272 |
| isiXhosa        |  1032 |        147 |  297 |
| Yoruba          |  1433 |        206 |  411 |



## Data Usage 
```
from datasets import load_dataset
data = load_dataset('masakhanews', 'yor') 

# Please, specify the language code

# A data point example is below:

{
'label': 0, 
'headline': "'The barriers to entry have gone - go for it now'", 
'text': "j Lalvani, CEO of Vitabiotics and former Dragons' Den star, shares his business advice for our CEO Secrets series.\nProduced, filmed and edited by Dougal Shaw", 
'headline_text': "'The barriers to entry have gone - go for it now' j Lalvani, CEO of Vitabiotics and former Dragons' Den star, shares his business advice for our CEO Secrets series.\nProduced, filmed and edited by Dougal Shaw", 
'url': '/news/business-61880859'
}
```



## cite 
```
@article{Adelani2023MasakhaNEWS,
  title={MasakhaNEWS: News Topic Classification for African languages},
  author={David Ifeoluwa Adelani and  Marek Masiak and  Israel Abebe Azime and  Jesujoba Oluwadara Alabi and  Atnafu Lambebo Tonja and  Christine Mwase and  Odunayo Ogundepo and  Bonaventure F. P. Dossou and  Akintunde Oladipo and  Doreen Nixdorf and  Chris Chinenye Emezue and  Sana Sabah al-azzawi and  Blessing K. Sibanda and  Davis David and  Lolwethu Ndolela and  Jonathan Mukiibi and  Tunde Oluwaseyi Ajayi and  Tatiana Moteu Ngoli and  Brian Odhiambo and  Abraham Toluwase Owodunni and  Nnaemeka C. Obiefuna and  Shamsuddeen Hassan Muhammad and  Saheed Salahudeen Abdullahi and  Mesay Gemeda Yigezu and  Tajuddeen Gwadabe and  Idris Abdulmumin and  Mahlet Taye Bame and  Oluwabusayo Olufunke Awoyomi and  Iyanuoluwa Shode and  Tolulope Anu Adelani and  Habiba Abdulganiy Kailani and  Abdul-Hakeem Omotayo and  Adetola Adeeko and  Afolabi Abeeb and  Anuoluwapo Aremu and  Olanrewaju Samuel and  Clemencia Siro and  Wangari Kimotho and  Onyekachi Raphael Ogbu and  Chinedu E. Mbonu and  Chiamaka I. Chukwuneke and  Samuel Fanijo and  Jessica Ojo and  Oyinkansola F. Awosan and  Tadesse Kebede Guge and  Sakayo Toadoum Sari and  Pamela Nyatsine and  Freedmore Sidume and  Oreen Yousuf and  Mardiyyah Oduwole and  Ussen Kimanuka and  Kanda Patrick Tshinu and  Thina Diko and  Siyanda Nxakama and   Abdulmejid Tuni Johar and  Sinodos Gebre and  Muhidin Mohamed and  Shafie Abdi Mohamed and  Fuad Mire Hassan and  Moges Ahmed Mehamed and  Evrard Ngabire and  and Pontus Stenetorp},
  journal={ArXiv},
  year={2023},
  volume={}
}
=======
# MasakhaNEWS
[MasakhaNEWS: News Topic Classification for African Languages](https://arxiv.org/abs/2304.09972)



### BibTeX entry and citation info
```
@inproceedings{Adelani2023MasakhaNEWSNT,
  title={MasakhaNEWS: News Topic Classification for African languages},
  author={David Ifeoluwa Adelani and Marek Masiak and Israel Abebe Azime and Jesujoba Oluwadara Alabi and Atnafu Lambebo Tonja and Christine Mwase and Odunayo Ogundepo and Bonaventure F. P. Dossou and Akintunde Oladipo and Doreen Nixdorf and Chris Chinenye Emezue and Sana Al-Azzawi and Blessing K. Sibanda and Davis David and Lolwethu Ndolela and Jonathan Mukiibi and Tunde Oluwaseyi Ajayi and Tatiana Moteu Ngoli and Brian Odhiambo and Abraham Toluwase Owodunni and Nnaemeka C. Obiefuna and Shamsuddeen Hassan Muhammad and Saheed Salahudeen Abdullahi and Mesay Gemeda Yigezu and Tajuddeen Rabiu Gwadabe and Idris Abdulmumin and Mahlet Taye Bame and Oluwabusayo Olufunke Awoyomi and Iyanuoluwa Shode and Tolulope Anu Adelani and Habiba Abdulganiy Kailani and Abdul-Hakeem Omotayo and Adetola Adeeko and Afolabi Abeeb and Anuoluwapo Aremu and Olanrewaju Samuel and Clemencia Siro and Wangari Kimotho and Onyekachi Raphael Ogbu and Chinedu E. Mbonu and Chiamaka I. Chukwuneke and Samuel Fanijo and Jessica Ojo and Oyinkansola F. Awosan and Tadesse Kebede Guge and Sakayo Toadoum Sari and Pamela Nyatsine and Freedmore Sidume and Oreen Yousuf and Mardiyyah Oduwole and Ussen Abre Kimanuka and Kanda Patrick Tshinu and Thina Diko and Siyanda Nxakama and Abdulmejid Tuni Johar and Sinodos Gebre and Muhidin Mohamed and S. A. Mohamed and Fuad Mire Hassan and Moges Ahmed Mehamed and Evrard Ngabire and Pontus Stenetorp},
  year={2023}
}

>>>>>>> d605a079
```<|MERGE_RESOLUTION|>--- conflicted
+++ resolved
@@ -1,4 +1,4 @@
-<<<<<<< HEAD
+
 # MasakhaNEWS: News Topic Classification for African Languages
 
 [paper](https://arxiv.org/abs/2304.09972) |  [dataset](https://huggingface.co/datasets/masakhane/masakhanews)
@@ -76,20 +76,6 @@
 
 
 
-## cite 
-```
-@article{Adelani2023MasakhaNEWS,
-  title={MasakhaNEWS: News Topic Classification for African languages},
-  author={David Ifeoluwa Adelani and  Marek Masiak and  Israel Abebe Azime and  Jesujoba Oluwadara Alabi and  Atnafu Lambebo Tonja and  Christine Mwase and  Odunayo Ogundepo and  Bonaventure F. P. Dossou and  Akintunde Oladipo and  Doreen Nixdorf and  Chris Chinenye Emezue and  Sana Sabah al-azzawi and  Blessing K. Sibanda and  Davis David and  Lolwethu Ndolela and  Jonathan Mukiibi and  Tunde Oluwaseyi Ajayi and  Tatiana Moteu Ngoli and  Brian Odhiambo and  Abraham Toluwase Owodunni and  Nnaemeka C. Obiefuna and  Shamsuddeen Hassan Muhammad and  Saheed Salahudeen Abdullahi and  Mesay Gemeda Yigezu and  Tajuddeen Gwadabe and  Idris Abdulmumin and  Mahlet Taye Bame and  Oluwabusayo Olufunke Awoyomi and  Iyanuoluwa Shode and  Tolulope Anu Adelani and  Habiba Abdulganiy Kailani and  Abdul-Hakeem Omotayo and  Adetola Adeeko and  Afolabi Abeeb and  Anuoluwapo Aremu and  Olanrewaju Samuel and  Clemencia Siro and  Wangari Kimotho and  Onyekachi Raphael Ogbu and  Chinedu E. Mbonu and  Chiamaka I. Chukwuneke and  Samuel Fanijo and  Jessica Ojo and  Oyinkansola F. Awosan and  Tadesse Kebede Guge and  Sakayo Toadoum Sari and  Pamela Nyatsine and  Freedmore Sidume and  Oreen Yousuf and  Mardiyyah Oduwole and  Ussen Kimanuka and  Kanda Patrick Tshinu and  Thina Diko and  Siyanda Nxakama and   Abdulmejid Tuni Johar and  Sinodos Gebre and  Muhidin Mohamed and  Shafie Abdi Mohamed and  Fuad Mire Hassan and  Moges Ahmed Mehamed and  Evrard Ngabire and  and Pontus Stenetorp},
-  journal={ArXiv},
-  year={2023},
-  volume={}
-}
-=======
-# MasakhaNEWS
-[MasakhaNEWS: News Topic Classification for African Languages](https://arxiv.org/abs/2304.09972)
-
-
 
 ### BibTeX entry and citation info
 ```
@@ -99,5 +85,4 @@
   year={2023}
 }
 
->>>>>>> d605a079
 ```